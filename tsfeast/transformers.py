--- conflicted
+++ resolved
@@ -50,7 +50,6 @@
         transformers in this module take a set of features and generate new features; there's no
         inherent method to transform some timeseries features given a fitted estimator.
         """
-<<<<<<< HEAD
         if isinstance(X, np.ndarray):
             X = array_to_dataframe(X)
 
@@ -75,11 +74,6 @@
         self.feature_names_ = self.output_features_.columns
         if self.fillna:
             return self.output_features_.fillna(0)
-=======
-        _, _ = X, y
-        check_is_fitted(self)
-        # todo make this call fit again
->>>>>>> 4ba086a3
         return self.output_features_
 
     def get_feature_names(self) -> List[str]:
